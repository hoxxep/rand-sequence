--- conflicted
+++ resolved
@@ -1,18 +1,14 @@
 [package]
-name = "rand-unique"
+name = "rand-sequence"
 version = "0.2.1"
 edition = "2021"
 authors = ["Liam Gray <gmail@liamg.me>"]
 description = "A no-std crate for generating random sequences of unique integers in O(1) time."
 repository = "https://github.com/hoxxep/rand-unique"
-<<<<<<< HEAD
 documentation = "https://docs.rs/rand-sequence"
-=======
-documentation = "https://docs.rs/rand-unique"
->>>>>>> 03aedf83
 license = "MIT OR Apache-2.0"
 readme = "README.md"
-keywords = ["random", "unique", "numbers", "sequence", "integers"]
+keywords = ["random", "sequence", "unique", "numbers", "no-std"]
 categories = ["algorithms", "no-std"]
 exclude = ["Cargo.lock", "charts/*", ".github"]
 
